--- conflicted
+++ resolved
@@ -515,16 +515,10 @@
 There's already more functionality implemented in `cargo crev`, and even more
 will be continuously added in the future. Notably:
 
-<<<<<<< HEAD
-* If you plan to share a `CrevId` between many computers, make sure to try `export` and `import` commands.
-* Differential reviews are available, where instead of reviewing a whole crate, you can review a diff between already trusted and current version (`crate diff` and `review --diff` commands).
-* Security and serious flaws can be reported with `review --advisory` and are visible in the `issues` output of `verify`.
-=======
 - If you plan to share a `CrevId` between many computers, make sure to try
   `export` and `import` commands.
 - Differential reviews are available, where instead of reviewing a whole crate,
   you can review a diff between already trusted and current version (`diff` and
   `review --diff` commands).
 - Security and serious flaws can be reported with `review --advisory` and are
-  visible in the `issues` output of `verify`.
->>>>>>> a14cd09e
+  visible in the `issues` output of `verify`.